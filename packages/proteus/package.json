{
  "dependencies": {
    "@types/chai": "4.1.7",
<<<<<<< HEAD
    "@types/node": "10.12.24",
=======
    "@types/ed2curve": "0.2.2",
    "@types/node": "11.9.0",
>>>>>>> 69fb5a6e
    "@wireapp/cbor": "3.0.117",
    "libsodium-wrappers-sumo": "0.7.4"
  },
  "description": "Axolotl protocol implementation for JavaScript.",
  "devDependencies": {
    "@types/libsodium-wrappers-sumo": "0.7.1",
    "bower": "1.8.8",
    "chai": "4.2.0",
    "jasmine": "3.3.1",
    "rimraf": "2.6.3",
    "typescript": "3.3.3",
    "webpack": "4.29.3",
    "webpack-cli": "3.2.3"
  },
  "files": [
    "dist"
  ],
  "license": "GPL-3.0",
  "main": "dist/index.js",
  "name": "@wireapp/proteus",
  "repository": "https://github.com/wireapp/wire-web-packages/tree/master/packages/proteus",
  "scripts": {
    "build:browser": "bower install && webpack --progress",
    "build:node": "tsc",
    "clean": "rimraf dist",
    "dist": "yarn clean && yarn build:node && yarn build:browser",
    "start": "node dist/index.js",
    "test": "yarn test:node",
    "test:project": "yarn dist && yarn test",
    "test:node": "jasmine"
  },
  "types": "dist/index.d.ts",
  "version": "8.0.31"
}<|MERGE_RESOLUTION|>--- conflicted
+++ resolved
@@ -1,12 +1,7 @@
 {
   "dependencies": {
     "@types/chai": "4.1.7",
-<<<<<<< HEAD
-    "@types/node": "10.12.24",
-=======
-    "@types/ed2curve": "0.2.2",
     "@types/node": "11.9.0",
->>>>>>> 69fb5a6e
     "@wireapp/cbor": "3.0.117",
     "libsodium-wrappers-sumo": "0.7.4"
   },
