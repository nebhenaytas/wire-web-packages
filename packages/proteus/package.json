--- conflicted
+++ resolved
@@ -1,15 +1,9 @@
 {
   "dependencies": {
-<<<<<<< HEAD
-    "@types/node": "~12",
-    "@wireapp/cbor": "4.3.23",
-=======
     "@types/chai": "4.2.7",
-    "@types/ed2curve": "0.2.2",
     "@types/node": "~12",
     "@wireapp/cbor": "4.5.0",
     "ed2curve": "0.2.1",
->>>>>>> 92194194
     "libsodium-wrappers-sumo": "0.7.6"
   },
   "description": "Axolotl protocol implementation for JavaScript.",
