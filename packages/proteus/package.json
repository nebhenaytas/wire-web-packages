--- conflicted
+++ resolved
@@ -1,18 +1,9 @@
 {
   "dependencies": {
-<<<<<<< HEAD
-    "@types/chai": "4.1.4",
-    "@types/node": "10.9.4",
-    "@wireapp/cbor": "3.0.79",
-    "libsodium-wrappers-sumo": "0.7.3"
-=======
     "@types/chai": "4.1.7",
-    "@types/ed2curve": "0.2.2",
     "@types/node": "10.12.24",
     "@wireapp/cbor": "3.0.117",
-    "ed2curve": "0.2.1",
     "libsodium-wrappers-sumo": "0.7.4"
->>>>>>> 3f726257
   },
   "description": "Axolotl protocol implementation for JavaScript.",
   "devDependencies": {
