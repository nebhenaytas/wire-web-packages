--- conflicted
+++ resolved
@@ -105,17 +105,10 @@
     it('encrypts and decrypts messages', async () => {
       const alice_ident = await Proteus.keys.IdentityKeyPair.new();
       const alice_store = new TestStore(await Proteus.keys.PreKey.generate_prekeys(0, 10));
-<<<<<<< HEAD
-
-      const bob_ident = await Proteus.keys.IdentityKeyPair.new();
-      const bob_store = new TestStore(await Proteus.keys.PreKey.generate_prekeys(0, 10));
-
-=======
-
-      const bob_ident = await Proteus.keys.IdentityKeyPair.new();
-      const bob_store = new TestStore(await Proteus.keys.PreKey.generate_prekeys(0, 10));
-
->>>>>>> 952bae11
+
+      const bob_ident = await Proteus.keys.IdentityKeyPair.new();
+      const bob_store = new TestStore(await Proteus.keys.PreKey.generate_prekeys(0, 10));
+
       const bob_prekey = await bob_store.load_prekey(0);
       const bob_bundle = Proteus.keys.PreKeyBundle.new(bob_ident.public_key, bob_prekey);
 
@@ -131,21 +124,13 @@
       const bob = await assert_init_from_message(bob_ident, bob_store, hello_bob, 'Hello Bob!');
 
       expect(Object.keys(bob.session_states).length).toBe(1);
-<<<<<<< HEAD
-=======
       expect(bob.session_states[bob.session_tag.toString()].state.recv_chains.length).toBe(1);
->>>>>>> 952bae11
 
       const hello_alice = await bob.encrypt('Hello Alice!');
 
       expect(alice.pending_prekey.length).toBe(2);
 
-<<<<<<< HEAD
-      const decrypted = await alice.decrypt(alice_store, hello_alice);
-      expect(sodium.to_string(decrypted)).toBe('Hello Alice!');
-=======
       expect(sodium.to_string(await alice.decrypt(alice_store, hello_alice))).toBe('Hello Alice!');
->>>>>>> 952bae11
 
       expect(alice.pending_prekey).toBe(null);
       expect(alice.session_states[alice.session_tag.toString()].state.recv_chains.length).toBe(2);
